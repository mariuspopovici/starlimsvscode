"use strict";
// The module 'vscode' contains the VS Code extensibility API
// Import the module and reference it with the alias vscode in your code below
import * as vscode from "vscode";
import { EnterpriseFileDecorationProvider } from "./providers/enterpriseFileDecorationProvider";
import { EnterpriseTreeDataProvider, TreeEnterpriseItem, } from "./providers/enterpriseTreeDataProvider";
import { EnterpriseService } from "./services/enterpriseService";
import { EnterpriseTextDocumentContentProvider } from "./providers/enterpriseTextContentProvider";

export async function activate(context: vscode.ExtensionContext) {
  let config = vscode.workspace.getConfiguration("STARLIMS");
  let user: string | undefined = config.get("user");
  let password: string | undefined = config.get("password");
  let url: string | undefined = config.get("url");
  let reloadConfig = false;

  const rootPath = vscode.workspace.workspaceFolders &&  vscode.workspace.workspaceFolders.length > 0? vscode.workspace.workspaceFolders[0].uri.fsPath : undefined;

  if (!rootPath) {
    vscode.window.showErrorMessage(
      "STARLIMS: Working folder not found, open a workspace folder and try again."
    );
    return;
  }
  // ensure extension settings are defined and prompt for values if not
  if (!url) {
    url = await vscode.window.showInputBox({
      title: "Configure STARLIMS",
      prompt: "Enter STARLIMS URL",
      ignoreFocusOut: true,
    });
    if (url) {
      await config.update("url", url, false);
      reloadConfig = true;
    } else {
      vscode.window.showErrorMessage(
        "Please configure STARLIMS URL in extension settings."
      );
      return;
    }
  }

  if (!user) {
    user = await vscode.window.showInputBox({
      title: "Configure STARLIMS",
      prompt: "Enter STARLIMS username",
      ignoreFocusOut: true,
    });
    if (user) {
      await config.update("user", user.toUpperCase(), false);
      reloadConfig = true;
    } else {
      vscode.window.showErrorMessage(
        "Please configure STARLIMS user in extension settings."
      );
    }
  }

  if (!password) {
    password = await vscode.window.showInputBox({
      title: "Configure STARLIMS",
      prompt: `Enter password for STARLIMS user '${user}'`,
      password: true,
      ignoreFocusOut: true,
    });
    if (password) {
      await config.update("password", password, false);
      reloadConfig = true;
    } else {
      vscode.window.showErrorMessage(
        "Please configure STARLIMS password in extension settings."
      );
    }
  }

  if (reloadConfig) {
    config = vscode.workspace.getConfiguration("STARLIMS");
  }

  const enterpriseService = new EnterpriseService(config);

  // register a text content provider to viewing remote code items. it responds to the starlims:/ URI
  const enterpriseTextContentProvider =
    new EnterpriseTextDocumentContentProvider(enterpriseService);

  context.subscriptions.push(
    vscode.workspace.registerTextDocumentContentProvider("starlims", enterpriseTextContentProvider)
  );

  // register save file event
  vscode.workspace.onDidSaveTextDocument(
    async (document: vscode.TextDocument) => {
      // if the document is a remote STARLIMS code item, save it back to STARLIMS
      if (document.uri.scheme === "starlims") {
        const uri = document.uri;
        const content = document.getText();
        const item = enterpriseService.getEnterpriseItem(uri.path);
        if (item) {
          await enterpriseService.saveEnterpriseItem(item, content);
        }
      }
      else
      {
        // if the document is a local copy of a STARLIMS code item, save it back to STARLIMS
        const uri = document.uri;
        const content = document.getText();
        const item = enterpriseService.getEnterpriseItem(uri);
        if (item) {
          await enterpriseService.saveEnterpriseItem(item, content);
        }
      }
    }
  );


  // register a custom tree data provider for the STARLIMS enterprise designer explorer
  const enterpriseProvider = new EnterpriseTreeDataProvider(enterpriseService);
  vscode.window.registerTreeDataProvider("STARLIMS", enterpriseProvider);

  // hook into tree events for loading code items
  vscode.commands.registerCommand(
    "STARLIMS.selectEnterpriseItem",
    async (item: TreeEnterpriseItem) => {
      // open only leaf nodes
      if (item.collapsibleState !== vscode.TreeItemCollapsibleState.None) {
        return;
      }

<<<<<<< HEAD
      const fileExtension = item.language !== undefined && item.language !== "" && item.language !== "N/A"? item.language.toLowerCase() : "txt";
=======
      var fileExtension =
        item.language !== undefined &&
        item.language !== "" &&
        item.language !== "N/A"
          ? item.language.toLowerCase().replace("sql", "slsql")
          : "txt";

>>>>>>> 2cf6d1ed
      const uri = vscode.Uri.parse(`starlims://${item.uri}.${fileExtension}`);
      var doc = await vscode.workspace.openTextDocument(uri); // calls back into the provider

      // save file to a temp location before opening
      const tempFilePath = await enterpriseService.getLocalCopy(
        item.uri,
        rootPath
      );

      // re-open the file from the temp location
      if (tempFilePath) {
        doc = await vscode.workspace.openTextDocument(tempFilePath);
      }

      // show document in editor
      await vscode.window.showTextDocument(doc, {
        preview: false,
        preserveFocus: true,
        viewColumn: vscode.ViewColumn.One,
      });
    }
  );

  // register a decoration provider for the STARLIMS enterprise tree
  const fileDecorationProvider = new EnterpriseFileDecorationProvider();
  vscode.window.registerFileDecorationProvider(fileDecorationProvider);

  // this command activates the extension
  vscode.commands.registerCommand("STARLIMS.Connect", () => {});

  // registers the GetLocal version command handler.
  vscode.commands.registerCommand(
    "STARLIMS.GetLocal",
    async (item: TreeEnterpriseItem | any) => {
      const localFilePath = await enterpriseService.getLocalCopy(
        item.uri || (item.path? item.path.slice(0, item.path.lastIndexOf(".")) : undefined), rootPath);
      
      if (localFilePath) {
        let uri: vscode.Uri = vscode.Uri.file(localFilePath);
        vscode.window.showTextDocument(uri);
      }
    }
  );

  const outputChannel = vscode.window.createOutputChannel("STARLIMS");

  // registers the GetLocal version command handler.
  vscode.commands.registerCommand(
    "STARLIMS.RunScript",
    async (item: TreeEnterpriseItem | any) => {
      const uri =
        item.uri ||
        (item.path
          ? item.path.slice(0, item.path.lastIndexOf("."))
          : undefined);
      outputChannel.appendLine(
        `${new Date().toLocaleString()} Executing remote script at URI: ${uri}`
      );
      const result = await enterpriseService.runScript(uri);
      if (result) {
        outputChannel.appendLine(result);
        outputChannel.show();
      }
    }
  );

  // registers the remote compare command
  vscode.commands.registerCommand(
    "STARLIMS.Compare",
    async (uri: vscode.Uri) => {
      // is command executed on the file tree
      let localUri = uri;
      if (!localUri) {
        // if not, compare with the open document
        let editor = vscode.window.activeTextEditor;
        if (editor) {
          localUri = editor.document.uri;
        }
      }

      if (localUri) {
        if (vscode.workspace.workspaceFolders !== undefined) {
          const workspaceFolderPath =
            vscode.workspace.workspaceFolders[0].uri.path;
          let remotePath = localUri.path.slice(workspaceFolderPath.length);
          let remoteUri = vscode.Uri.parse(`starlims://${remotePath}`);
          vscode.commands.executeCommand("vscode.diff", remoteUri, localUri);
        } else {
          vscode.window.showErrorMessage(
            "STARLIMS: Working folder not found, open a workspace folder an try again."
          );
        }
      }
    }
  );

  // registers the checkout command
  vscode.commands.registerCommand(
    "STARLIMS.Checkout",
    async (item: TreeEnterpriseItem) => {
      await enterpriseService.checkout(item.uri);
    }
  );

  // registers the check in command
  vscode.commands.registerCommand(
    "STARLIMS.Checkin",
    async (item: TreeEnterpriseItem) => {
      let checkinReason: string =
        (await vscode.window.showInputBox({
          prompt: "Enter checkin reason",
          ignoreFocusOut: true,
        })) || "";

      await enterpriseService.checkin(item.uri, checkinReason);
    }
  );

  vscode.commands.registerCommand(
    "STARLIMS.refresh",
    async (item: TreeEnterpriseItem) => {
      await enterpriseProvider.refresh();
    }
  );

  vscode.window.showInformationMessage(
    `Connected to STARLIMS on ${config.url}.`
  );
}

// this method is called when your extension is deactivated
export function deactivate() { }
<|MERGE_RESOLUTION|>--- conflicted
+++ resolved
@@ -1,271 +1,267 @@
-"use strict";
-// The module 'vscode' contains the VS Code extensibility API
-// Import the module and reference it with the alias vscode in your code below
-import * as vscode from "vscode";
-import { EnterpriseFileDecorationProvider } from "./providers/enterpriseFileDecorationProvider";
-import { EnterpriseTreeDataProvider, TreeEnterpriseItem, } from "./providers/enterpriseTreeDataProvider";
-import { EnterpriseService } from "./services/enterpriseService";
-import { EnterpriseTextDocumentContentProvider } from "./providers/enterpriseTextContentProvider";
-
-export async function activate(context: vscode.ExtensionContext) {
-  let config = vscode.workspace.getConfiguration("STARLIMS");
-  let user: string | undefined = config.get("user");
-  let password: string | undefined = config.get("password");
-  let url: string | undefined = config.get("url");
-  let reloadConfig = false;
-
-  const rootPath = vscode.workspace.workspaceFolders &&  vscode.workspace.workspaceFolders.length > 0? vscode.workspace.workspaceFolders[0].uri.fsPath : undefined;
-
-  if (!rootPath) {
-    vscode.window.showErrorMessage(
-      "STARLIMS: Working folder not found, open a workspace folder and try again."
-    );
-    return;
-  }
-  // ensure extension settings are defined and prompt for values if not
-  if (!url) {
-    url = await vscode.window.showInputBox({
-      title: "Configure STARLIMS",
-      prompt: "Enter STARLIMS URL",
-      ignoreFocusOut: true,
-    });
-    if (url) {
-      await config.update("url", url, false);
-      reloadConfig = true;
-    } else {
-      vscode.window.showErrorMessage(
-        "Please configure STARLIMS URL in extension settings."
-      );
-      return;
-    }
-  }
-
-  if (!user) {
-    user = await vscode.window.showInputBox({
-      title: "Configure STARLIMS",
-      prompt: "Enter STARLIMS username",
-      ignoreFocusOut: true,
-    });
-    if (user) {
-      await config.update("user", user.toUpperCase(), false);
-      reloadConfig = true;
-    } else {
-      vscode.window.showErrorMessage(
-        "Please configure STARLIMS user in extension settings."
-      );
-    }
-  }
-
-  if (!password) {
-    password = await vscode.window.showInputBox({
-      title: "Configure STARLIMS",
-      prompt: `Enter password for STARLIMS user '${user}'`,
-      password: true,
-      ignoreFocusOut: true,
-    });
-    if (password) {
-      await config.update("password", password, false);
-      reloadConfig = true;
-    } else {
-      vscode.window.showErrorMessage(
-        "Please configure STARLIMS password in extension settings."
-      );
-    }
-  }
-
-  if (reloadConfig) {
-    config = vscode.workspace.getConfiguration("STARLIMS");
-  }
-
-  const enterpriseService = new EnterpriseService(config);
-
-  // register a text content provider to viewing remote code items. it responds to the starlims:/ URI
-  const enterpriseTextContentProvider =
-    new EnterpriseTextDocumentContentProvider(enterpriseService);
-
-  context.subscriptions.push(
-    vscode.workspace.registerTextDocumentContentProvider("starlims", enterpriseTextContentProvider)
-  );
-
-  // register save file event
-  vscode.workspace.onDidSaveTextDocument(
-    async (document: vscode.TextDocument) => {
-      // if the document is a remote STARLIMS code item, save it back to STARLIMS
-      if (document.uri.scheme === "starlims") {
-        const uri = document.uri;
-        const content = document.getText();
-        const item = enterpriseService.getEnterpriseItem(uri.path);
-        if (item) {
-          await enterpriseService.saveEnterpriseItem(item, content);
-        }
-      }
-      else
-      {
-        // if the document is a local copy of a STARLIMS code item, save it back to STARLIMS
-        const uri = document.uri;
-        const content = document.getText();
-        const item = enterpriseService.getEnterpriseItem(uri);
-        if (item) {
-          await enterpriseService.saveEnterpriseItem(item, content);
-        }
-      }
-    }
-  );
-
-
-  // register a custom tree data provider for the STARLIMS enterprise designer explorer
-  const enterpriseProvider = new EnterpriseTreeDataProvider(enterpriseService);
-  vscode.window.registerTreeDataProvider("STARLIMS", enterpriseProvider);
-
-  // hook into tree events for loading code items
-  vscode.commands.registerCommand(
-    "STARLIMS.selectEnterpriseItem",
-    async (item: TreeEnterpriseItem) => {
-      // open only leaf nodes
-      if (item.collapsibleState !== vscode.TreeItemCollapsibleState.None) {
-        return;
-      }
-
-<<<<<<< HEAD
-      const fileExtension = item.language !== undefined && item.language !== "" && item.language !== "N/A"? item.language.toLowerCase() : "txt";
-=======
-      var fileExtension =
-        item.language !== undefined &&
-        item.language !== "" &&
-        item.language !== "N/A"
-          ? item.language.toLowerCase().replace("sql", "slsql")
-          : "txt";
-
->>>>>>> 2cf6d1ed
-      const uri = vscode.Uri.parse(`starlims://${item.uri}.${fileExtension}`);
-      var doc = await vscode.workspace.openTextDocument(uri); // calls back into the provider
-
-      // save file to a temp location before opening
-      const tempFilePath = await enterpriseService.getLocalCopy(
-        item.uri,
-        rootPath
-      );
-
-      // re-open the file from the temp location
-      if (tempFilePath) {
-        doc = await vscode.workspace.openTextDocument(tempFilePath);
-      }
-
-      // show document in editor
-      await vscode.window.showTextDocument(doc, {
-        preview: false,
-        preserveFocus: true,
-        viewColumn: vscode.ViewColumn.One,
-      });
-    }
-  );
-
-  // register a decoration provider for the STARLIMS enterprise tree
-  const fileDecorationProvider = new EnterpriseFileDecorationProvider();
-  vscode.window.registerFileDecorationProvider(fileDecorationProvider);
-
-  // this command activates the extension
-  vscode.commands.registerCommand("STARLIMS.Connect", () => {});
-
-  // registers the GetLocal version command handler.
-  vscode.commands.registerCommand(
-    "STARLIMS.GetLocal",
-    async (item: TreeEnterpriseItem | any) => {
-      const localFilePath = await enterpriseService.getLocalCopy(
-        item.uri || (item.path? item.path.slice(0, item.path.lastIndexOf(".")) : undefined), rootPath);
-      
-      if (localFilePath) {
-        let uri: vscode.Uri = vscode.Uri.file(localFilePath);
-        vscode.window.showTextDocument(uri);
-      }
-    }
-  );
-
-  const outputChannel = vscode.window.createOutputChannel("STARLIMS");
-
-  // registers the GetLocal version command handler.
-  vscode.commands.registerCommand(
-    "STARLIMS.RunScript",
-    async (item: TreeEnterpriseItem | any) => {
-      const uri =
-        item.uri ||
-        (item.path
-          ? item.path.slice(0, item.path.lastIndexOf("."))
-          : undefined);
-      outputChannel.appendLine(
-        `${new Date().toLocaleString()} Executing remote script at URI: ${uri}`
-      );
-      const result = await enterpriseService.runScript(uri);
-      if (result) {
-        outputChannel.appendLine(result);
-        outputChannel.show();
-      }
-    }
-  );
-
-  // registers the remote compare command
-  vscode.commands.registerCommand(
-    "STARLIMS.Compare",
-    async (uri: vscode.Uri) => {
-      // is command executed on the file tree
-      let localUri = uri;
-      if (!localUri) {
-        // if not, compare with the open document
-        let editor = vscode.window.activeTextEditor;
-        if (editor) {
-          localUri = editor.document.uri;
-        }
-      }
-
-      if (localUri) {
-        if (vscode.workspace.workspaceFolders !== undefined) {
-          const workspaceFolderPath =
-            vscode.workspace.workspaceFolders[0].uri.path;
-          let remotePath = localUri.path.slice(workspaceFolderPath.length);
-          let remoteUri = vscode.Uri.parse(`starlims://${remotePath}`);
-          vscode.commands.executeCommand("vscode.diff", remoteUri, localUri);
-        } else {
-          vscode.window.showErrorMessage(
-            "STARLIMS: Working folder not found, open a workspace folder an try again."
-          );
-        }
-      }
-    }
-  );
-
-  // registers the checkout command
-  vscode.commands.registerCommand(
-    "STARLIMS.Checkout",
-    async (item: TreeEnterpriseItem) => {
-      await enterpriseService.checkout(item.uri);
-    }
-  );
-
-  // registers the check in command
-  vscode.commands.registerCommand(
-    "STARLIMS.Checkin",
-    async (item: TreeEnterpriseItem) => {
-      let checkinReason: string =
-        (await vscode.window.showInputBox({
-          prompt: "Enter checkin reason",
-          ignoreFocusOut: true,
-        })) || "";
-
-      await enterpriseService.checkin(item.uri, checkinReason);
-    }
-  );
-
-  vscode.commands.registerCommand(
-    "STARLIMS.refresh",
-    async (item: TreeEnterpriseItem) => {
-      await enterpriseProvider.refresh();
-    }
-  );
-
-  vscode.window.showInformationMessage(
-    `Connected to STARLIMS on ${config.url}.`
-  );
-}
-
-// this method is called when your extension is deactivated
-export function deactivate() { }
+"use strict";
+// The module 'vscode' contains the VS Code extensibility API
+// Import the module and reference it with the alias vscode in your code below
+import * as vscode from "vscode";
+import { EnterpriseFileDecorationProvider } from "./providers/enterpriseFileDecorationProvider";
+import { EnterpriseTreeDataProvider, TreeEnterpriseItem, } from "./providers/enterpriseTreeDataProvider";
+import { EnterpriseService } from "./services/enterpriseService";
+import { EnterpriseTextDocumentContentProvider } from "./providers/enterpriseTextContentProvider";
+
+export async function activate(context: vscode.ExtensionContext) {
+  let config = vscode.workspace.getConfiguration("STARLIMS");
+  let user: string | undefined = config.get("user");
+  let password: string | undefined = config.get("password");
+  let url: string | undefined = config.get("url");
+  let reloadConfig = false;
+
+  const rootPath = vscode.workspace.workspaceFolders &&  vscode.workspace.workspaceFolders.length > 0? vscode.workspace.workspaceFolders[0].uri.fsPath : undefined;
+
+  if (!rootPath) {
+    vscode.window.showErrorMessage(
+      "STARLIMS: Working folder not found, open a workspace folder and try again."
+    );
+    return;
+  }
+  // ensure extension settings are defined and prompt for values if not
+  if (!url) {
+    url = await vscode.window.showInputBox({
+      title: "Configure STARLIMS",
+      prompt: "Enter STARLIMS URL",
+      ignoreFocusOut: true,
+    });
+    if (url) {
+      await config.update("url", url, false);
+      reloadConfig = true;
+    } else {
+      vscode.window.showErrorMessage(
+        "Please configure STARLIMS URL in extension settings."
+      );
+      return;
+    }
+  }
+
+  if (!user) {
+    user = await vscode.window.showInputBox({
+      title: "Configure STARLIMS",
+      prompt: "Enter STARLIMS username",
+      ignoreFocusOut: true,
+    });
+    if (user) {
+      await config.update("user", user.toUpperCase(), false);
+      reloadConfig = true;
+    } else {
+      vscode.window.showErrorMessage(
+        "Please configure STARLIMS user in extension settings."
+      );
+    }
+  }
+
+  if (!password) {
+    password = await vscode.window.showInputBox({
+      title: "Configure STARLIMS",
+      prompt: `Enter password for STARLIMS user '${user}'`,
+      password: true,
+      ignoreFocusOut: true,
+    });
+    if (password) {
+      await config.update("password", password, false);
+      reloadConfig = true;
+    } else {
+      vscode.window.showErrorMessage(
+        "Please configure STARLIMS password in extension settings."
+      );
+    }
+  }
+
+  if (reloadConfig) {
+    config = vscode.workspace.getConfiguration("STARLIMS");
+  }
+
+  const enterpriseService = new EnterpriseService(config);
+
+  // register a text content provider to viewing remote code items. it responds to the starlims:/ URI
+  const enterpriseTextContentProvider =
+    new EnterpriseTextDocumentContentProvider(enterpriseService);
+
+  context.subscriptions.push(
+    vscode.workspace.registerTextDocumentContentProvider("starlims", enterpriseTextContentProvider)
+  );
+
+  // register save file event
+  vscode.workspace.onDidSaveTextDocument(
+    async (document: vscode.TextDocument) => {
+      // if the document is a remote STARLIMS code item, save it back to STARLIMS
+      if (document.uri.scheme === "starlims") {
+        const uri = document.uri;
+        const content = document.getText();
+        const item = enterpriseService.getEnterpriseItem(uri.path);
+        if (item) {
+          await enterpriseService.saveEnterpriseItem(item, content);
+        }
+      }
+      else
+      {
+        // if the document is a local copy of a STARLIMS code item, save it back to STARLIMS
+        const uri = document.uri;
+        const content = document.getText();
+        const item = enterpriseService.getEnterpriseItem(uri);
+        if (item) {
+          await enterpriseService.saveEnterpriseItem(item, content);
+        }
+      }
+    }
+  );
+
+
+  // register a custom tree data provider for the STARLIMS enterprise designer explorer
+  const enterpriseProvider = new EnterpriseTreeDataProvider(enterpriseService);
+  vscode.window.registerTreeDataProvider("STARLIMS", enterpriseProvider);
+
+  // hook into tree events for loading code items
+  vscode.commands.registerCommand(
+    "STARLIMS.selectEnterpriseItem",
+    async (item: TreeEnterpriseItem) => {
+      // open only leaf nodes
+      if (item.collapsibleState !== vscode.TreeItemCollapsibleState.None) {
+        return;
+      }
+
+      var fileExtension =
+        item.language !== undefined &&
+        item.language !== "" &&
+        item.language !== "N/A"
+          ? item.language.toLowerCase().replace("sql", "slsql")
+          : "txt";
+
+      const uri = vscode.Uri.parse(`starlims://${item.uri}.${fileExtension}`);
+      var doc = await vscode.workspace.openTextDocument(uri); // calls back into the provider
+
+      // save file to a temp location before opening
+      const tempFilePath = await enterpriseService.getLocalCopy(
+        item.uri,
+        rootPath
+      );
+
+      // re-open the file from the temp location
+      if (tempFilePath) {
+        doc = await vscode.workspace.openTextDocument(tempFilePath);
+      }
+
+      // show document in editor
+      await vscode.window.showTextDocument(doc, {
+        preview: false,
+        preserveFocus: true,
+        viewColumn: vscode.ViewColumn.One,
+      });
+    }
+  );
+
+  // register a decoration provider for the STARLIMS enterprise tree
+  const fileDecorationProvider = new EnterpriseFileDecorationProvider();
+  vscode.window.registerFileDecorationProvider(fileDecorationProvider);
+
+  // this command activates the extension
+  vscode.commands.registerCommand("STARLIMS.Connect", () => {});
+
+  // registers the GetLocal version command handler.
+  vscode.commands.registerCommand(
+    "STARLIMS.GetLocal",
+    async (item: TreeEnterpriseItem | any) => {
+      const localFilePath = await enterpriseService.getLocalCopy(
+        item.uri || (item.path? item.path.slice(0, item.path.lastIndexOf(".")) : undefined), rootPath);
+      
+      if (localFilePath) {
+        let uri: vscode.Uri = vscode.Uri.file(localFilePath);
+        vscode.window.showTextDocument(uri);
+      }
+    }
+  );
+
+  const outputChannel = vscode.window.createOutputChannel("STARLIMS");
+
+  // registers the GetLocal version command handler.
+  vscode.commands.registerCommand(
+    "STARLIMS.RunScript",
+    async (item: TreeEnterpriseItem | any) => {
+      const uri =
+        item.uri ||
+        (item.path
+          ? item.path.slice(0, item.path.lastIndexOf("."))
+          : undefined);
+      outputChannel.appendLine(
+        `${new Date().toLocaleString()} Executing remote script at URI: ${uri}`
+      );
+      const result = await enterpriseService.runScript(uri);
+      if (result) {
+        outputChannel.appendLine(result);
+        outputChannel.show();
+      }
+    }
+  );
+
+  // registers the remote compare command
+  vscode.commands.registerCommand(
+    "STARLIMS.Compare",
+    async (uri: vscode.Uri) => {
+      // is command executed on the file tree
+      let localUri = uri;
+      if (!localUri) {
+        // if not, compare with the open document
+        let editor = vscode.window.activeTextEditor;
+        if (editor) {
+          localUri = editor.document.uri;
+        }
+      }
+
+      if (localUri) {
+        if (vscode.workspace.workspaceFolders !== undefined) {
+          const workspaceFolderPath =
+            vscode.workspace.workspaceFolders[0].uri.path;
+          let remotePath = localUri.path.slice(workspaceFolderPath.length);
+          let remoteUri = vscode.Uri.parse(`starlims://${remotePath}`);
+          vscode.commands.executeCommand("vscode.diff", remoteUri, localUri);
+        } else {
+          vscode.window.showErrorMessage(
+            "STARLIMS: Working folder not found, open a workspace folder an try again."
+          );
+        }
+      }
+    }
+  );
+
+  // registers the checkout command
+  vscode.commands.registerCommand(
+    "STARLIMS.Checkout",
+    async (item: TreeEnterpriseItem) => {
+      await enterpriseService.checkout(item.uri);
+    }
+  );
+
+  // registers the check in command
+  vscode.commands.registerCommand(
+    "STARLIMS.Checkin",
+    async (item: TreeEnterpriseItem) => {
+      let checkinReason: string =
+        (await vscode.window.showInputBox({
+          prompt: "Enter checkin reason",
+          ignoreFocusOut: true,
+        })) || "";
+
+      await enterpriseService.checkin(item.uri, checkinReason);
+    }
+  );
+
+  vscode.commands.registerCommand(
+    "STARLIMS.refresh",
+    async (item: TreeEnterpriseItem) => {
+      await enterpriseProvider.refresh();
+    }
+  );
+
+  vscode.window.showInformationMessage(
+    `Connected to STARLIMS on ${config.url}.`
+  );
+}
+
+// this method is called when your extension is deactivated
+export function deactivate() { }