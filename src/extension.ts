"use strict";
// The module 'vscode' contains the VS Code extensibility API
// Import the module and reference it with the alias vscode in your code below
import * as vscode from "vscode";
import { EnterpriseFileDecorationProvider } from "./providers/enterpriseFileDecorationProvider";
<<<<<<< HEAD
import { EnterpriseItemType, EnterpriseTreeDataProvider, TreeEnterpriseItem } from "./providers/enterpriseTreeDataProvider";
=======
import {
  EnterpriseTreeDataProvider,
  TreeEnterpriseItem,
} from "./providers/enterpriseTreeDataProvider";
>>>>>>> 3df9c695
import { EnterpriseService } from "./services/enterpriseService";
import { EnterpriseTextDocumentContentProvider } from "./providers/enterpriseTextContentProvider";
import path = require("path");
import { DataViewPanel } from "./panels/DataViewPanel";

const SLVSCODE_FOLDER = "SLVSCODE";

export async function activate(context: vscode.ExtensionContext) {
  let config = vscode.workspace.getConfiguration("STARLIMS");
  let user: string | undefined = config.get("user");
  let password: string | undefined = config.get("password");
  let url: string | undefined = config.get("url");
  let rootPath: string | undefined = config.get("rootPath");
  let reloadConfig = false;
  let selectedItem: TreeEnterpriseItem | undefined;

  // ensure STARLIMS URL is defined and prompt for value if not
  if (!url) {
    url = await vscode.window.showInputBox({
      title: "Configure STARLIMS",
      prompt: "Enter STARLIMS URL",
      ignoreFocusOut: true,
    });
    if (url) {
      await config.update("url", url, false);
      reloadConfig = true;
    } else {
      vscode.window.showErrorMessage(
        "Please configure STARLIMS URL in extension settings."
      );
      return;
    }
  }

  // ensure user and password are defined and prompt for values if not
  if (!user) {
    user = await vscode.window.showInputBox({
      title: "Configure STARLIMS",
      prompt: "Enter STARLIMS Username",
      ignoreFocusOut: true,
    });
    if (user) {
      await config.update("user", user.toUpperCase(), false);
      reloadConfig = true;
    } else {
      vscode.window.showErrorMessage(
        "Please configure STARLIMS user in extension settings."
      );
    }
  }

  if (!password) {
    password = await vscode.window.showInputBox({
      title: "Configure STARLIMS",
      prompt: `Enter Password for STARLIMS User '${user}'`,
      password: true,
      ignoreFocusOut: true,
    });
    if (password) {
      await config.update("password", password, false);
      reloadConfig = true;
    } else {
      vscode.window.showErrorMessage(
        "Please configure STARLIMS password in extension settings."
      );
    }
  }

  // ensure base path is defined and prompt for value if not
  if (!rootPath) {
    let newRootPath = await vscode.window.showInputBox({
      title: "Configure STARLIMS",
      prompt: "Enter STARLIMS Root Path",
      ignoreFocusOut: true,
    });
    if (newRootPath) {
      await config.update("rootPath", newRootPath, false);
      reloadConfig = true;
    } else {
      vscode.window.showErrorMessage(
        "Please configure STARLIMS root path in extension settings."
      );
      return;
    }
  }

  rootPath = path.join(config.get("rootPath") as string, SLVSCODE_FOLDER);

  // reload the configuration if it was updated
  if (reloadConfig) {
    config = vscode.workspace.getConfiguration("STARLIMS");
  }

  // create the enterprise service
  const enterpriseService = new EnterpriseService(config);

  // create the output channel for the extension
  const outputChannel = vscode.window.createOutputChannel("STARLIMS");

  // register a text content provider to viewing remote code items. it responds to the starlims:/ URI
  const enterpriseTextContentProvider =
    new EnterpriseTextDocumentContentProvider(enterpriseService);
  context.subscriptions.push(
    vscode.workspace.registerTextDocumentContentProvider(
      "starlims",
      enterpriseTextContentProvider
    )
  );

  // register a custom tree data provider for the STARLIMS enterprise designer explorer
  const enterpriseProvider = new EnterpriseTreeDataProvider(enterpriseService);
  vscode.window.registerTreeDataProvider("STARLIMS", enterpriseProvider);

  // register a decoration provider for the STARLIMS enterprise tree
  const fileDecorationProvider = new EnterpriseFileDecorationProvider();
  vscode.window.registerFileDecorationProvider(fileDecorationProvider);

  // execute the STARLIMS.Save command when a document is saved
  vscode.workspace.onDidSaveTextDocument(
    async (document: vscode.TextDocument) => {
      // check if the document is in the configured workspace
      if (rootPath && document.uri.fsPath.startsWith(rootPath)) {
        vscode.commands.executeCommand("STARLIMS.Save", document.uri);
      }
    }
  );

  // this command activates the extension
  vscode.commands.registerCommand("STARLIMS.Connect", () => {});

  // register the selectEnterpriseItem command
  vscode.commands.registerCommand(
    "STARLIMS.selectEnterpriseItem",
    async (item: TreeEnterpriseItem) => {
      // check if item is TreeEnterpriseItem
      if (!(item instanceof TreeEnterpriseItem)) {
        // if not, get the item from the tree data provider
        item = enterpriseProvider.getTreeItemForDocument(
          item
        ) as TreeEnterpriseItem;
      }

      // set the selected item
      selectedItem = item;

      // open leaf nodes only
      if (item.collapsibleState !== vscode.TreeItemCollapsibleState.None) {
        return;
      }

      // check if the item is already open, switch the tab if it is
      const openDocument = vscode.workspace.textDocuments.find(
        (doc) => doc.uri.fsPath.toLowerCase() === item.filePath?.toLowerCase()
      );
      if (openDocument) {
        // reload document, if it is a log file
        if (openDocument.uri.toString().endsWith(".log")) {
          // get the remote URI
          const remoteUri = enterpriseService.getEnterpriseItemUri(
            item.uri,
            rootPath!
          );

          // update local copy
          await enterpriseService.getLocalCopy(remoteUri, rootPath!);

          // show the document
          await vscode.window.showTextDocument(openDocument);

          // scroll to bottom of document
          enterpriseService.scrollToBottom();
        } else {
          // other file types, just show the document
          await vscode.window.showTextDocument(openDocument);
        }
      } else {
        // get local copy of the item
        const localFilePath = await enterpriseService.getLocalCopy(
          item.uri,
          rootPath!
        );

        // open the file locally
        if (localFilePath) {
          item.filePath = localFilePath;
          let localUri: vscode.Uri = vscode.Uri.file(localFilePath);
          await vscode.window.showTextDocument(localUri, { preview: false });

          // scroll to bottom of log files
          if (localUri.toString().endsWith(".log")) {
            enterpriseService.scrollToBottom();
          }
        }
      }
    }
  );

  // register the GetLocal command handler
  vscode.commands.registerCommand(
    "STARLIMS.GetLocal",
    async (item: TreeEnterpriseItem | any) => {
      // get local copy of the item
      const localFilePath = await enterpriseService.getLocalCopy(
        item.uri ||
          (item.path
            ? item.path.slice(0, item.path.lastIndexOf("."))
            : undefined),
        rootPath!
      );
      if (localFilePath) {
        let uri: vscode.Uri = vscode.Uri.file(localFilePath);
        vscode.window.showTextDocument(uri);
      }
    }
  );

  // register the RunScript command handler
  vscode.commands.registerCommand(
    "STARLIMS.RunScript",
    async (item: TreeEnterpriseItem | any) => {
      let remoteUri: string = "";
      if (item instanceof TreeEnterpriseItem) {
        remoteUri = item.uri;
      } else {
        const uri = item.path
          ? item.path.slice(0, item.path.lastIndexOf("."))
          : undefined;
        if (config.has("rootPath")) {
          const rootPath: string = path.join(
            config.get("rootPath") as string,
            SLVSCODE_FOLDER
          );
          
          let remotePath = uri.slice(uri.lastIndexOf(SLVSCODE_FOLDER) + SLVSCODE_FOLDER.length);
          remoteUri = vscode.Uri.parse(`starlims://${remotePath}`).toString();
        }
      }

      outputChannel.appendLine(
        `${new Date().toLocaleString()} Executing remote script at URI: ${remoteUri}`
      );
      const result = await enterpriseService.runScript(remoteUri.toString());
      if (result) {
        outputChannel.appendLine(result);
        outputChannel.show();
      }
    }
  );

  // register the remote compare command
  vscode.commands.registerCommand(
    "STARLIMS.Compare",
    async (uri: vscode.Uri) => {
      // command executed on the file tree
      let localUri = uri;
      if (!localUri) {
        // if not, compare with the open document
        let editor = vscode.window.activeTextEditor;
        if (editor) {
          localUri = editor.document.uri;
        }
      }

      if (localUri) {
        if (config.has("rootPath")) {
          const rootPath: string = path.join(
            config.get("rootPath") as string,
            SLVSCODE_FOLDER
          );
          let remotePath = localUri.path.slice(rootPath.length);
          let remoteUri = vscode.Uri.parse(`starlims://${remotePath}`);
          vscode.commands.executeCommand("vscode.diff", remoteUri, localUri);
        } else {
          vscode.window.showErrorMessage(
            "STARLIMS: Working folder not found, open a workspace folder an try again."
          );
        }
      }
    }
  );

  // register the checkout command
  vscode.commands.registerCommand(
    "STARLIMS.Checkout",
    async (item: TreeEnterpriseItem) => {
      let bSuccess = await enterpriseService.CheckOut(item.uri);
      if (bSuccess) {
        item.checkedOutBy = user;
        enterpriseProvider.refresh();

        // execute getlocal command
        vscode.commands.executeCommand("STARLIMS.GetLocal", item);
      }
    }
  );

  // register the check in command
  vscode.commands.registerCommand(
    "STARLIMS.Checkin",
    async (item: TreeEnterpriseItem) => {
      let checkinReason: string =
        (await vscode.window.showInputBox({
          prompt: "Enter checkin reason",
          ignoreFocusOut: true,
        })) || "Checked in from VSCode";

      let bSuccess = await enterpriseService.CheckIn(item.uri, checkinReason);
      if (bSuccess) {
        item.checkedOutBy = "";
        enterpriseProvider.refresh();
      }
    }
  );

  // register the refresh command
  vscode.commands.registerCommand(
    "STARLIMS.Refresh",
    async (item: TreeEnterpriseItem) => {
      enterpriseProvider.refresh();
    }
  );

  // register the showTreeView command
  vscode.commands.registerCommand(
    "STARLIMS.ShowTreeView",
    async (item: TreeEnterpriseItem) => {
      enterpriseProvider.refresh();
    }
  );
  // register the save file command
  vscode.commands.registerCommand(
    "STARLIMS.Save",
    async (item: TreeEnterpriseItem) => {
      const rootPath: string = path.join(
        config.get("rootPath") as string,
        SLVSCODE_FOLDER
      );
      const editor = vscode.window.activeTextEditor;

      if (editor && rootPath) {
        var localUri = editor.document.uri;
        if (localUri) {
<<<<<<< HEAD
          let remotePath = localUri.path.slice(rootPath.length + 1);
          console.log("Saving remote file: " + remotePath);
          enterpriseService.saveEnterpriseItemCode(remotePath, editor.document.getText());
=======
          let remotePath = localUri.path.slice(rootPath.length);
          console.log("Opening file: " + remotePath);
          enterpriseService.saveEnterpriseItemCode(
            remotePath,
            editor.document.getText()
          );
>>>>>>> 3df9c695
        }
      }
    }
  );

  // register the clear log command
<<<<<<< HEAD
  vscode.commands.registerCommand("STARLIMS.ClearLog",
=======
  vscode.commands.registerCommand(
    "STARLIMS.ClearLog",
>>>>>>> 3df9c695
    async (item: TreeEnterpriseItem) => {
      // ask for confirmation
      const confirm = await vscode.window.showWarningMessage(
        `Are you sure you want to clear the log for ${item.label}?`,
        { modal: true },
        "Yes"
      );
      if (confirm !== "Yes") {
        return;
      }
      enterpriseService.clearLog(item.uri);
    }
  );

  // register the search command
<<<<<<< HEAD
  vscode.commands.registerCommand("STARLIMS.Search",
=======
  vscode.commands.registerCommand(
    "STARLIMS.Search",
>>>>>>> 3df9c695
    async (item: TreeEnterpriseItem) => {
      // ask for search text
      const itemName = await vscode.window.showInputBox({
        prompt: "Enter search text",
<<<<<<< HEAD
        ignoreFocusOut: true
=======
        ignoreFocusOut: true,
>>>>>>> 3df9c695
      });
      if (!itemName) {
        return;
      }
      await enterpriseProvider.search(itemName);
    }
  );

  // register the open form command
<<<<<<< HEAD
  vscode.commands.registerCommand("STARLIMS.OpenForm",
=======
  vscode.commands.registerCommand(
    "STARLIMS.OpenForm",
>>>>>>> 3df9c695
    async (item: TreeEnterpriseItem) => {
      if (item.guid === undefined) {
        return;
      }
      // open form in default browser
<<<<<<< HEAD
      const formUrl = `${config.url}starthtml.lims?FormId=${item.guid.toLowerCase()}&Debug=true`;
=======
      const formUrl = `${
        config.url
      }starthtml.lims?FormId=${item.guid.toLowerCase()}&Debug=true`;
>>>>>>> 3df9c695
      vscode.env.openExternal(vscode.Uri.parse(formUrl));
    }
  );

<<<<<<< HEAD
  // register the add item command
  vscode.commands.registerCommand("STARLIMS.Add",
    async (item: TreeEnterpriseItem) => {
      // check if a folder has been selected
      if (selectedItem === undefined) {
        vscode.window.showErrorMessage("Please select a folder to add the item to.");
        return;
      }

      // get item type from uri
      let aUri = selectedItem.uri.split("/");

      // last part of the uri should be the item type
      let root = aUri[1];
      let categoryName = aUri.length > 2 ? aUri[2] : "N/A";
      let appName = aUri.length > 3 ? aUri[3] : "N/A";
      let selectedItemType = aUri.length > 0 ? aUri[aUri.length - 1] : "N/A";
      let itemType;
      let itemTypeName;
      let itemLanguage;

      // check if the item type is valid
      if (root === "Applications") {
        // add application category
        if (categoryName === "N/A") {
          itemType = "APPCATEGORY";
          itemTypeName = "Application Category";
          itemLanguage = "N/A";
        }
        // add application to category
        else if (appName === "N/A") {
          itemType = "APP";
          itemTypeName = "Application";
          itemLanguage = "N/A";
        }
        // add item to application
        else {
          // check if the selected item is a valid folder
          if (!["XFDForms", "HTMLForms", "ServerScripts", "ClientScripts", "DataSources"].includes(selectedItemType)) {
            vscode.window.showErrorMessage("Cannot add item here! Please select a valid folder to add the item to.");
            return;
          }

          switch (selectedItemType) {
            case "HTMLForms":
              itemType = "HTMLFORMXML";
              itemTypeName = "HTML Form";
              itemLanguage = "XML";
              break;

            case "XFDForms":
              itemType = "XFDFORMXML";
              itemTypeName = "XFD Form";
              itemLanguage = "XML";
              break;

            case "ServerScripts":
              itemType = "APPSS";
              itemTypeName = "App Server Script";
              itemLanguage = "SSL";
              break;

            case "ClientScripts":
              itemType = "APPCS";
              itemTypeName = "App Client Script";
              itemLanguage = "JS";
              break;

            case "DataSources":
              itemType = "APPDS";
              itemTypeName = "App Data Source";

              // ask for data source language
              itemLanguage = await vscode.window.showQuickPick(
                ["SSL", "SQL"],
                {
                  placeHolder: "Select Data Source language",
                  ignoreFocusOut: true
                }
              );
              break;
          }
        }
      }
      // add global script item
      else {
        if (aUri.length > 3) {
          vscode.window.showErrorMessage("Please select a valid folder to add the item to.");
          return;
        }

        appName = "N/A";

        switch (root) {
          case "ServerScripts":
            if (root === selectedItemType) {
              itemType = "SSCAT";
              itemTypeName = "Server Script Category";
              itemLanguage = "N/A";
            }
            else {
              itemType = "SS";
              itemTypeName = "Server Script";
              itemLanguage = "SSL";
            }
            break;

          case "ClientScripts":
            if (root === selectedItemType) {
              itemType = "CSCAT";
              itemTypeName = "Client Script Category";
              itemLanguage = "N/A";
            }
            else {
              itemType = "CS";
              itemTypeName = "Client Script";
              itemLanguage = "JS";
            }
            break;

          case "DataSources":
            if (root === selectedItemType) {
              itemType = "DSCAT";
              itemTypeName = "Data Source Category";
              itemLanguage = "N/A";
              categoryName = "Data Sources";
            }
            else {
              itemType = "DS";
              itemTypeName = "Data Source";
              categoryName = selectedItemType;

              // ask for data source language
              itemLanguage = await vscode.window.showQuickPick(
                ["SSL", "SQL"],
                {
                  placeHolder: "Select Data Source language",
                  ignoreFocusOut: true
                });
            }
            break;

          default:
            return;
        }
      }

      // abort if no language defined
      if (!itemLanguage) {
        return;
      }

      // ask for item name
      const itemName = await vscode.window.showInputBox({
        prompt: `Enter name for new ${itemTypeName}`,
        ignoreFocusOut: true
      });

      // abort if mandatory arguments are missing
      if (!itemName || !itemType || !itemLanguage || !categoryName || !appName) {
        return;
      }

      // create the item
      var sReturn = await enterpriseService.addItem(itemName, itemType, itemLanguage, categoryName, appName);
      
      if (sReturn.length > 0) {
        enterpriseProvider.refresh();

        // wait for the tree to refresh
        await new Promise(resolve => setTimeout(resolve, 1000));

        // open newly created item (works only if section is expanded)
        var sUri = `/${root}/${categoryName}/${appName}/${selectedItemType}/${itemName}`;
        var newItem = await enterpriseProvider.getTreeItemByUri(sUri);
        if(newItem !== undefined) {
          vscode.commands.executeCommand("STARLIMS.selectEnterpriseItem", newItem);
        }
      }
    }
  );

  // register the delete item command
  vscode.commands.registerCommand("STARLIMS.Delete",
    async (item: TreeEnterpriseItem) => {
      if (selectedItem === undefined) {
        vscode.window.showErrorMessage("Please select an item to delete.");
        return;
      }
      if(selectedItem.type === EnterpriseItemType.EnterpriseCategory) {
        vscode.window.showErrorMessage("Enterprise Categories cannot be deleted.");
        return;
      }
      if(selectedItem.type === EnterpriseItemType.ServerLog) {
        vscode.window.showErrorMessage("Server Logs cannot be deleted.");
        return;
      }

      // ask for confirmation
      const confirm = await vscode.window.showWarningMessage(
        `Are you sure you want to delete ${selectedItem.label}?`,
        { modal: true },
        "Yes"
      );
      if (confirm !== "Yes") {
        return;
      }

      // delete the item
      var bSuccess = await enterpriseService.deleteItem(selectedItem.uri);
      if (bSuccess) {
        // close open document
        const openDocument = vscode.workspace.textDocuments.find(
            (doc) => selectedItem !== undefined && doc.uri.fsPath.toLowerCase() === selectedItem.filePath?.toLowerCase()
        );
        if (openDocument) {
          vscode.window.showTextDocument(openDocument).then(() => {
            vscode.commands.executeCommand("workbench.action.closeActiveEditor");
          });
        }
        selectedItem = undefined;
        enterpriseProvider.refresh();
      }
    }
  );
  
  // show connection message
  vscode.window.showInformationMessage(`Connected to STARLIMS on ${config.url}.`);
=======
  vscode.commands.registerCommand(
    "STARLIMS.RunDataSource",
    async (item: TreeEnterpriseItem | any) => {
      let remoteUri: string = "";
      if (item instanceof TreeEnterpriseItem) {
        remoteUri = item.uri;
      } else {
        const uri = item.path
          ? item.path.slice(0, item.path.lastIndexOf("."))
          : undefined;
        if (config.has("rootPath")) {
          const rootPath: string = path.join(
            config.get("rootPath") as string,
            SLVSCODE_FOLDER
          );
          let remotePath = uri.slice(uri.lastIndexOf(SLVSCODE_FOLDER) + SLVSCODE_FOLDER.length);
          remoteUri = vscode.Uri.parse(`starlims://${remotePath}`).toString();
        }
      }

      outputChannel.appendLine(
        `${new Date().toLocaleString()} Executing remote data source at URI: ${remoteUri}`
      );
      const result = await enterpriseService.runScript(remoteUri);
      if (result) {
        outputChannel.appendLine(JSON.stringify(JSON.parse(result), null, 2));
        outputChannel.show();
        DataViewPanel.render(context.extensionUri, {
          name: remoteUri.toString(),
          data: result,
        });
      }
    }
  );

  vscode.window.showInformationMessage(
    `Connected to STARLIMS on ${config.url}.`
  );
>>>>>>> 3df9c695
}

// this method is called when your extension is deactivated
export function deactivate() {}
<|MERGE_RESOLUTION|>--- conflicted
+++ resolved
@@ -1,713 +1,668 @@
-"use strict";
-// The module 'vscode' contains the VS Code extensibility API
-// Import the module and reference it with the alias vscode in your code below
-import * as vscode from "vscode";
-import { EnterpriseFileDecorationProvider } from "./providers/enterpriseFileDecorationProvider";
-<<<<<<< HEAD
-import { EnterpriseItemType, EnterpriseTreeDataProvider, TreeEnterpriseItem } from "./providers/enterpriseTreeDataProvider";
-=======
-import {
-  EnterpriseTreeDataProvider,
-  TreeEnterpriseItem,
-} from "./providers/enterpriseTreeDataProvider";
->>>>>>> 3df9c695
-import { EnterpriseService } from "./services/enterpriseService";
-import { EnterpriseTextDocumentContentProvider } from "./providers/enterpriseTextContentProvider";
-import path = require("path");
-import { DataViewPanel } from "./panels/DataViewPanel";
-
-const SLVSCODE_FOLDER = "SLVSCODE";
-
-export async function activate(context: vscode.ExtensionContext) {
-  let config = vscode.workspace.getConfiguration("STARLIMS");
-  let user: string | undefined = config.get("user");
-  let password: string | undefined = config.get("password");
-  let url: string | undefined = config.get("url");
-  let rootPath: string | undefined = config.get("rootPath");
-  let reloadConfig = false;
-  let selectedItem: TreeEnterpriseItem | undefined;
-
-  // ensure STARLIMS URL is defined and prompt for value if not
-  if (!url) {
-    url = await vscode.window.showInputBox({
-      title: "Configure STARLIMS",
-      prompt: "Enter STARLIMS URL",
-      ignoreFocusOut: true,
-    });
-    if (url) {
-      await config.update("url", url, false);
-      reloadConfig = true;
-    } else {
-      vscode.window.showErrorMessage(
-        "Please configure STARLIMS URL in extension settings."
-      );
-      return;
-    }
-  }
-
-  // ensure user and password are defined and prompt for values if not
-  if (!user) {
-    user = await vscode.window.showInputBox({
-      title: "Configure STARLIMS",
-      prompt: "Enter STARLIMS Username",
-      ignoreFocusOut: true,
-    });
-    if (user) {
-      await config.update("user", user.toUpperCase(), false);
-      reloadConfig = true;
-    } else {
-      vscode.window.showErrorMessage(
-        "Please configure STARLIMS user in extension settings."
-      );
-    }
-  }
-
-  if (!password) {
-    password = await vscode.window.showInputBox({
-      title: "Configure STARLIMS",
-      prompt: `Enter Password for STARLIMS User '${user}'`,
-      password: true,
-      ignoreFocusOut: true,
-    });
-    if (password) {
-      await config.update("password", password, false);
-      reloadConfig = true;
-    } else {
-      vscode.window.showErrorMessage(
-        "Please configure STARLIMS password in extension settings."
-      );
-    }
-  }
-
-  // ensure base path is defined and prompt for value if not
-  if (!rootPath) {
-    let newRootPath = await vscode.window.showInputBox({
-      title: "Configure STARLIMS",
-      prompt: "Enter STARLIMS Root Path",
-      ignoreFocusOut: true,
-    });
-    if (newRootPath) {
-      await config.update("rootPath", newRootPath, false);
-      reloadConfig = true;
-    } else {
-      vscode.window.showErrorMessage(
-        "Please configure STARLIMS root path in extension settings."
-      );
-      return;
-    }
-  }
-
-  rootPath = path.join(config.get("rootPath") as string, SLVSCODE_FOLDER);
-
-  // reload the configuration if it was updated
-  if (reloadConfig) {
-    config = vscode.workspace.getConfiguration("STARLIMS");
-  }
-
-  // create the enterprise service
-  const enterpriseService = new EnterpriseService(config);
-
-  // create the output channel for the extension
-  const outputChannel = vscode.window.createOutputChannel("STARLIMS");
-
-  // register a text content provider to viewing remote code items. it responds to the starlims:/ URI
-  const enterpriseTextContentProvider =
-    new EnterpriseTextDocumentContentProvider(enterpriseService);
-  context.subscriptions.push(
-    vscode.workspace.registerTextDocumentContentProvider(
-      "starlims",
-      enterpriseTextContentProvider
-    )
-  );
-
-  // register a custom tree data provider for the STARLIMS enterprise designer explorer
-  const enterpriseProvider = new EnterpriseTreeDataProvider(enterpriseService);
-  vscode.window.registerTreeDataProvider("STARLIMS", enterpriseProvider);
-
-  // register a decoration provider for the STARLIMS enterprise tree
-  const fileDecorationProvider = new EnterpriseFileDecorationProvider();
-  vscode.window.registerFileDecorationProvider(fileDecorationProvider);
-
-  // execute the STARLIMS.Save command when a document is saved
-  vscode.workspace.onDidSaveTextDocument(
-    async (document: vscode.TextDocument) => {
-      // check if the document is in the configured workspace
-      if (rootPath && document.uri.fsPath.startsWith(rootPath)) {
-        vscode.commands.executeCommand("STARLIMS.Save", document.uri);
-      }
-    }
-  );
-
-  // this command activates the extension
-  vscode.commands.registerCommand("STARLIMS.Connect", () => {});
-
-  // register the selectEnterpriseItem command
-  vscode.commands.registerCommand(
-    "STARLIMS.selectEnterpriseItem",
-    async (item: TreeEnterpriseItem) => {
-      // check if item is TreeEnterpriseItem
-      if (!(item instanceof TreeEnterpriseItem)) {
-        // if not, get the item from the tree data provider
-        item = enterpriseProvider.getTreeItemForDocument(
-          item
-        ) as TreeEnterpriseItem;
-      }
-
-      // set the selected item
-      selectedItem = item;
-
-      // open leaf nodes only
-      if (item.collapsibleState !== vscode.TreeItemCollapsibleState.None) {
-        return;
-      }
-
-      // check if the item is already open, switch the tab if it is
-      const openDocument = vscode.workspace.textDocuments.find(
-        (doc) => doc.uri.fsPath.toLowerCase() === item.filePath?.toLowerCase()
-      );
-      if (openDocument) {
-        // reload document, if it is a log file
-        if (openDocument.uri.toString().endsWith(".log")) {
-          // get the remote URI
-          const remoteUri = enterpriseService.getEnterpriseItemUri(
-            item.uri,
-            rootPath!
-          );
-
-          // update local copy
-          await enterpriseService.getLocalCopy(remoteUri, rootPath!);
-
-          // show the document
-          await vscode.window.showTextDocument(openDocument);
-
-          // scroll to bottom of document
-          enterpriseService.scrollToBottom();
-        } else {
-          // other file types, just show the document
-          await vscode.window.showTextDocument(openDocument);
-        }
-      } else {
-        // get local copy of the item
-        const localFilePath = await enterpriseService.getLocalCopy(
-          item.uri,
-          rootPath!
-        );
-
-        // open the file locally
-        if (localFilePath) {
-          item.filePath = localFilePath;
-          let localUri: vscode.Uri = vscode.Uri.file(localFilePath);
-          await vscode.window.showTextDocument(localUri, { preview: false });
-
-          // scroll to bottom of log files
-          if (localUri.toString().endsWith(".log")) {
-            enterpriseService.scrollToBottom();
-          }
-        }
-      }
-    }
-  );
-
-  // register the GetLocal command handler
-  vscode.commands.registerCommand(
-    "STARLIMS.GetLocal",
-    async (item: TreeEnterpriseItem | any) => {
-      // get local copy of the item
-      const localFilePath = await enterpriseService.getLocalCopy(
-        item.uri ||
-          (item.path
-            ? item.path.slice(0, item.path.lastIndexOf("."))
-            : undefined),
-        rootPath!
-      );
-      if (localFilePath) {
-        let uri: vscode.Uri = vscode.Uri.file(localFilePath);
-        vscode.window.showTextDocument(uri);
-      }
-    }
-  );
-
-  // register the RunScript command handler
-  vscode.commands.registerCommand(
-    "STARLIMS.RunScript",
-    async (item: TreeEnterpriseItem | any) => {
-      let remoteUri: string = "";
-      if (item instanceof TreeEnterpriseItem) {
-        remoteUri = item.uri;
-      } else {
-        const uri = item.path
-          ? item.path.slice(0, item.path.lastIndexOf("."))
-          : undefined;
-        if (config.has("rootPath")) {
-          const rootPath: string = path.join(
-            config.get("rootPath") as string,
-            SLVSCODE_FOLDER
-          );
-          
-          let remotePath = uri.slice(uri.lastIndexOf(SLVSCODE_FOLDER) + SLVSCODE_FOLDER.length);
-          remoteUri = vscode.Uri.parse(`starlims://${remotePath}`).toString();
-        }
-      }
-
-      outputChannel.appendLine(
-        `${new Date().toLocaleString()} Executing remote script at URI: ${remoteUri}`
-      );
-      const result = await enterpriseService.runScript(remoteUri.toString());
-      if (result) {
-        outputChannel.appendLine(result);
-        outputChannel.show();
-      }
-    }
-  );
-
-  // register the remote compare command
-  vscode.commands.registerCommand(
-    "STARLIMS.Compare",
-    async (uri: vscode.Uri) => {
-      // command executed on the file tree
-      let localUri = uri;
-      if (!localUri) {
-        // if not, compare with the open document
-        let editor = vscode.window.activeTextEditor;
-        if (editor) {
-          localUri = editor.document.uri;
-        }
-      }
-
-      if (localUri) {
-        if (config.has("rootPath")) {
-          const rootPath: string = path.join(
-            config.get("rootPath") as string,
-            SLVSCODE_FOLDER
-          );
-          let remotePath = localUri.path.slice(rootPath.length);
-          let remoteUri = vscode.Uri.parse(`starlims://${remotePath}`);
-          vscode.commands.executeCommand("vscode.diff", remoteUri, localUri);
-        } else {
-          vscode.window.showErrorMessage(
-            "STARLIMS: Working folder not found, open a workspace folder an try again."
-          );
-        }
-      }
-    }
-  );
-
-  // register the checkout command
-  vscode.commands.registerCommand(
-    "STARLIMS.Checkout",
-    async (item: TreeEnterpriseItem) => {
-      let bSuccess = await enterpriseService.CheckOut(item.uri);
-      if (bSuccess) {
-        item.checkedOutBy = user;
-        enterpriseProvider.refresh();
-
-        // execute getlocal command
-        vscode.commands.executeCommand("STARLIMS.GetLocal", item);
-      }
-    }
-  );
-
-  // register the check in command
-  vscode.commands.registerCommand(
-    "STARLIMS.Checkin",
-    async (item: TreeEnterpriseItem) => {
-      let checkinReason: string =
-        (await vscode.window.showInputBox({
-          prompt: "Enter checkin reason",
-          ignoreFocusOut: true,
-        })) || "Checked in from VSCode";
-
-      let bSuccess = await enterpriseService.CheckIn(item.uri, checkinReason);
-      if (bSuccess) {
-        item.checkedOutBy = "";
-        enterpriseProvider.refresh();
-      }
-    }
-  );
-
-  // register the refresh command
-  vscode.commands.registerCommand(
-    "STARLIMS.Refresh",
-    async (item: TreeEnterpriseItem) => {
-      enterpriseProvider.refresh();
-    }
-  );
-
-  // register the showTreeView command
-  vscode.commands.registerCommand(
-    "STARLIMS.ShowTreeView",
-    async (item: TreeEnterpriseItem) => {
-      enterpriseProvider.refresh();
-    }
-  );
-  // register the save file command
-  vscode.commands.registerCommand(
-    "STARLIMS.Save",
-    async (item: TreeEnterpriseItem) => {
-      const rootPath: string = path.join(
-        config.get("rootPath") as string,
-        SLVSCODE_FOLDER
-      );
-      const editor = vscode.window.activeTextEditor;
-
-      if (editor && rootPath) {
-        var localUri = editor.document.uri;
-        if (localUri) {
-<<<<<<< HEAD
-          let remotePath = localUri.path.slice(rootPath.length + 1);
-          console.log("Saving remote file: " + remotePath);
-          enterpriseService.saveEnterpriseItemCode(remotePath, editor.document.getText());
-=======
-          let remotePath = localUri.path.slice(rootPath.length);
-          console.log("Opening file: " + remotePath);
-          enterpriseService.saveEnterpriseItemCode(
-            remotePath,
-            editor.document.getText()
-          );
->>>>>>> 3df9c695
-        }
-      }
-    }
-  );
-
-  // register the clear log command
-<<<<<<< HEAD
-  vscode.commands.registerCommand("STARLIMS.ClearLog",
-=======
-  vscode.commands.registerCommand(
-    "STARLIMS.ClearLog",
->>>>>>> 3df9c695
-    async (item: TreeEnterpriseItem) => {
-      // ask for confirmation
-      const confirm = await vscode.window.showWarningMessage(
-        `Are you sure you want to clear the log for ${item.label}?`,
-        { modal: true },
-        "Yes"
-      );
-      if (confirm !== "Yes") {
-        return;
-      }
-      enterpriseService.clearLog(item.uri);
-    }
-  );
-
-  // register the search command
-<<<<<<< HEAD
-  vscode.commands.registerCommand("STARLIMS.Search",
-=======
-  vscode.commands.registerCommand(
-    "STARLIMS.Search",
->>>>>>> 3df9c695
-    async (item: TreeEnterpriseItem) => {
-      // ask for search text
-      const itemName = await vscode.window.showInputBox({
-        prompt: "Enter search text",
-<<<<<<< HEAD
-        ignoreFocusOut: true
-=======
-        ignoreFocusOut: true,
->>>>>>> 3df9c695
-      });
-      if (!itemName) {
-        return;
-      }
-      await enterpriseProvider.search(itemName);
-    }
-  );
-
-  // register the open form command
-<<<<<<< HEAD
-  vscode.commands.registerCommand("STARLIMS.OpenForm",
-=======
-  vscode.commands.registerCommand(
-    "STARLIMS.OpenForm",
->>>>>>> 3df9c695
-    async (item: TreeEnterpriseItem) => {
-      if (item.guid === undefined) {
-        return;
-      }
-      // open form in default browser
-<<<<<<< HEAD
-      const formUrl = `${config.url}starthtml.lims?FormId=${item.guid.toLowerCase()}&Debug=true`;
-=======
-      const formUrl = `${
-        config.url
-      }starthtml.lims?FormId=${item.guid.toLowerCase()}&Debug=true`;
->>>>>>> 3df9c695
-      vscode.env.openExternal(vscode.Uri.parse(formUrl));
-    }
-  );
-
-<<<<<<< HEAD
-  // register the add item command
-  vscode.commands.registerCommand("STARLIMS.Add",
-    async (item: TreeEnterpriseItem) => {
-      // check if a folder has been selected
-      if (selectedItem === undefined) {
-        vscode.window.showErrorMessage("Please select a folder to add the item to.");
-        return;
-      }
-
-      // get item type from uri
-      let aUri = selectedItem.uri.split("/");
-
-      // last part of the uri should be the item type
-      let root = aUri[1];
-      let categoryName = aUri.length > 2 ? aUri[2] : "N/A";
-      let appName = aUri.length > 3 ? aUri[3] : "N/A";
-      let selectedItemType = aUri.length > 0 ? aUri[aUri.length - 1] : "N/A";
-      let itemType;
-      let itemTypeName;
-      let itemLanguage;
-
-      // check if the item type is valid
-      if (root === "Applications") {
-        // add application category
-        if (categoryName === "N/A") {
-          itemType = "APPCATEGORY";
-          itemTypeName = "Application Category";
-          itemLanguage = "N/A";
-        }
-        // add application to category
-        else if (appName === "N/A") {
-          itemType = "APP";
-          itemTypeName = "Application";
-          itemLanguage = "N/A";
-        }
-        // add item to application
-        else {
-          // check if the selected item is a valid folder
-          if (!["XFDForms", "HTMLForms", "ServerScripts", "ClientScripts", "DataSources"].includes(selectedItemType)) {
-            vscode.window.showErrorMessage("Cannot add item here! Please select a valid folder to add the item to.");
-            return;
-          }
-
-          switch (selectedItemType) {
-            case "HTMLForms":
-              itemType = "HTMLFORMXML";
-              itemTypeName = "HTML Form";
-              itemLanguage = "XML";
-              break;
-
-            case "XFDForms":
-              itemType = "XFDFORMXML";
-              itemTypeName = "XFD Form";
-              itemLanguage = "XML";
-              break;
-
-            case "ServerScripts":
-              itemType = "APPSS";
-              itemTypeName = "App Server Script";
-              itemLanguage = "SSL";
-              break;
-
-            case "ClientScripts":
-              itemType = "APPCS";
-              itemTypeName = "App Client Script";
-              itemLanguage = "JS";
-              break;
-
-            case "DataSources":
-              itemType = "APPDS";
-              itemTypeName = "App Data Source";
-
-              // ask for data source language
-              itemLanguage = await vscode.window.showQuickPick(
-                ["SSL", "SQL"],
-                {
-                  placeHolder: "Select Data Source language",
-                  ignoreFocusOut: true
-                }
-              );
-              break;
-          }
-        }
-      }
-      // add global script item
-      else {
-        if (aUri.length > 3) {
-          vscode.window.showErrorMessage("Please select a valid folder to add the item to.");
-          return;
-        }
-
-        appName = "N/A";
-
-        switch (root) {
-          case "ServerScripts":
-            if (root === selectedItemType) {
-              itemType = "SSCAT";
-              itemTypeName = "Server Script Category";
-              itemLanguage = "N/A";
-            }
-            else {
-              itemType = "SS";
-              itemTypeName = "Server Script";
-              itemLanguage = "SSL";
-            }
-            break;
-
-          case "ClientScripts":
-            if (root === selectedItemType) {
-              itemType = "CSCAT";
-              itemTypeName = "Client Script Category";
-              itemLanguage = "N/A";
-            }
-            else {
-              itemType = "CS";
-              itemTypeName = "Client Script";
-              itemLanguage = "JS";
-            }
-            break;
-
-          case "DataSources":
-            if (root === selectedItemType) {
-              itemType = "DSCAT";
-              itemTypeName = "Data Source Category";
-              itemLanguage = "N/A";
-              categoryName = "Data Sources";
-            }
-            else {
-              itemType = "DS";
-              itemTypeName = "Data Source";
-              categoryName = selectedItemType;
-
-              // ask for data source language
-              itemLanguage = await vscode.window.showQuickPick(
-                ["SSL", "SQL"],
-                {
-                  placeHolder: "Select Data Source language",
-                  ignoreFocusOut: true
-                });
-            }
-            break;
-
-          default:
-            return;
-        }
-      }
-
-      // abort if no language defined
-      if (!itemLanguage) {
-        return;
-      }
-
-      // ask for item name
-      const itemName = await vscode.window.showInputBox({
-        prompt: `Enter name for new ${itemTypeName}`,
-        ignoreFocusOut: true
-      });
-
-      // abort if mandatory arguments are missing
-      if (!itemName || !itemType || !itemLanguage || !categoryName || !appName) {
-        return;
-      }
-
-      // create the item
-      var sReturn = await enterpriseService.addItem(itemName, itemType, itemLanguage, categoryName, appName);
-      
-      if (sReturn.length > 0) {
-        enterpriseProvider.refresh();
-
-        // wait for the tree to refresh
-        await new Promise(resolve => setTimeout(resolve, 1000));
-
-        // open newly created item (works only if section is expanded)
-        var sUri = `/${root}/${categoryName}/${appName}/${selectedItemType}/${itemName}`;
-        var newItem = await enterpriseProvider.getTreeItemByUri(sUri);
-        if(newItem !== undefined) {
-          vscode.commands.executeCommand("STARLIMS.selectEnterpriseItem", newItem);
-        }
-      }
-    }
-  );
-
-  // register the delete item command
-  vscode.commands.registerCommand("STARLIMS.Delete",
-    async (item: TreeEnterpriseItem) => {
-      if (selectedItem === undefined) {
-        vscode.window.showErrorMessage("Please select an item to delete.");
-        return;
-      }
-      if(selectedItem.type === EnterpriseItemType.EnterpriseCategory) {
-        vscode.window.showErrorMessage("Enterprise Categories cannot be deleted.");
-        return;
-      }
-      if(selectedItem.type === EnterpriseItemType.ServerLog) {
-        vscode.window.showErrorMessage("Server Logs cannot be deleted.");
-        return;
-      }
-
-      // ask for confirmation
-      const confirm = await vscode.window.showWarningMessage(
-        `Are you sure you want to delete ${selectedItem.label}?`,
-        { modal: true },
-        "Yes"
-      );
-      if (confirm !== "Yes") {
-        return;
-      }
-
-      // delete the item
-      var bSuccess = await enterpriseService.deleteItem(selectedItem.uri);
-      if (bSuccess) {
-        // close open document
-        const openDocument = vscode.workspace.textDocuments.find(
-            (doc) => selectedItem !== undefined && doc.uri.fsPath.toLowerCase() === selectedItem.filePath?.toLowerCase()
-        );
-        if (openDocument) {
-          vscode.window.showTextDocument(openDocument).then(() => {
-            vscode.commands.executeCommand("workbench.action.closeActiveEditor");
-          });
-        }
-        selectedItem = undefined;
-        enterpriseProvider.refresh();
-      }
-    }
-  );
-  
-  // show connection message
-  vscode.window.showInformationMessage(`Connected to STARLIMS on ${config.url}.`);
-=======
-  vscode.commands.registerCommand(
-    "STARLIMS.RunDataSource",
-    async (item: TreeEnterpriseItem | any) => {
-      let remoteUri: string = "";
-      if (item instanceof TreeEnterpriseItem) {
-        remoteUri = item.uri;
-      } else {
-        const uri = item.path
-          ? item.path.slice(0, item.path.lastIndexOf("."))
-          : undefined;
-        if (config.has("rootPath")) {
-          const rootPath: string = path.join(
-            config.get("rootPath") as string,
-            SLVSCODE_FOLDER
-          );
-          let remotePath = uri.slice(uri.lastIndexOf(SLVSCODE_FOLDER) + SLVSCODE_FOLDER.length);
-          remoteUri = vscode.Uri.parse(`starlims://${remotePath}`).toString();
-        }
-      }
-
-      outputChannel.appendLine(
-        `${new Date().toLocaleString()} Executing remote data source at URI: ${remoteUri}`
-      );
-      const result = await enterpriseService.runScript(remoteUri);
-      if (result) {
-        outputChannel.appendLine(JSON.stringify(JSON.parse(result), null, 2));
-        outputChannel.show();
-        DataViewPanel.render(context.extensionUri, {
-          name: remoteUri.toString(),
-          data: result,
-        });
-      }
-    }
-  );
-
-  vscode.window.showInformationMessage(
-    `Connected to STARLIMS on ${config.url}.`
-  );
->>>>>>> 3df9c695
-}
-
-// this method is called when your extension is deactivated
-export function deactivate() {}
+"use strict";
+// The module 'vscode' contains the VS Code extensibility API
+// Import the module and reference it with the alias vscode in your code below
+import * as vscode from "vscode";
+import { EnterpriseFileDecorationProvider } from "./providers/enterpriseFileDecorationProvider";
+import { EnterpriseItemType, EnterpriseTreeDataProvider, TreeEnterpriseItem } from "./providers/enterpriseTreeDataProvider";
+import { EnterpriseService } from "./services/enterpriseService";
+import { EnterpriseTextDocumentContentProvider } from "./providers/enterpriseTextContentProvider";
+import path = require("path");
+import { DataViewPanel } from "./panels/DataViewPanel";
+
+const SLVSCODE_FOLDER = "SLVSCODE";
+
+export async function activate(context: vscode.ExtensionContext) {
+  let config = vscode.workspace.getConfiguration("STARLIMS");
+  let user: string | undefined = config.get("user");
+  let password: string | undefined = config.get("password");
+  let url: string | undefined = config.get("url");
+  let rootPath: string | undefined = config.get("rootPath");
+  let reloadConfig = false;
+  let selectedItem: TreeEnterpriseItem | undefined;
+
+  // ensure STARLIMS URL is defined and prompt for value if not
+  if (!url) {
+    url = await vscode.window.showInputBox({
+      title: "Configure STARLIMS",
+      prompt: "Enter STARLIMS URL",
+      ignoreFocusOut: true,
+    });
+    if (url) {
+      await config.update("url", url, false);
+      reloadConfig = true;
+    } else {
+      vscode.window.showErrorMessage(
+        "Please configure STARLIMS URL in extension settings."
+      );
+      return;
+    }
+  }
+
+  // ensure user and password are defined and prompt for values if not
+  if (!user) {
+    user = await vscode.window.showInputBox({
+      title: "Configure STARLIMS",
+      prompt: "Enter STARLIMS Username",
+      ignoreFocusOut: true,
+    });
+    if (user) {
+      await config.update("user", user.toUpperCase(), false);
+      reloadConfig = true;
+    } else {
+      vscode.window.showErrorMessage(
+        "Please configure STARLIMS user in extension settings."
+      );
+    }
+  }
+
+  if (!password) {
+    password = await vscode.window.showInputBox({
+      title: "Configure STARLIMS",
+      prompt: `Enter Password for STARLIMS User '${user}'`,
+      password: true,
+      ignoreFocusOut: true,
+    });
+    if (password) {
+      await config.update("password", password, false);
+      reloadConfig = true;
+    } else {
+      vscode.window.showErrorMessage(
+        "Please configure STARLIMS password in extension settings."
+      );
+    }
+  }
+
+  // ensure base path is defined and prompt for value if not
+  if (!rootPath) {
+    let newRootPath = await vscode.window.showInputBox({
+      title: "Configure STARLIMS",
+      prompt: "Enter STARLIMS Root Path",
+      ignoreFocusOut: true,
+    });
+    if (newRootPath) {
+      await config.update("rootPath", newRootPath, false);
+      reloadConfig = true;
+    } else {
+      vscode.window.showErrorMessage(
+        "Please configure STARLIMS root path in extension settings."
+      );
+      return;
+    }
+  }
+
+  rootPath = path.join(config.get("rootPath") as string, SLVSCODE_FOLDER);
+
+  // reload the configuration if it was updated
+  if (reloadConfig) {
+    config = vscode.workspace.getConfiguration("STARLIMS");
+  }
+
+  // create the enterprise service
+  const enterpriseService = new EnterpriseService(config);
+
+  // create the output channel for the extension
+  const outputChannel = vscode.window.createOutputChannel("STARLIMS");
+
+  // register a text content provider to viewing remote code items. it responds to the starlims:/ URI
+  const enterpriseTextContentProvider =
+    new EnterpriseTextDocumentContentProvider(enterpriseService);
+  context.subscriptions.push(
+    vscode.workspace.registerTextDocumentContentProvider(
+      "starlims",
+      enterpriseTextContentProvider
+    )
+  );
+
+  // register a custom tree data provider for the STARLIMS enterprise designer explorer
+  const enterpriseProvider = new EnterpriseTreeDataProvider(enterpriseService);
+  vscode.window.registerTreeDataProvider("STARLIMS", enterpriseProvider);
+
+  // register a decoration provider for the STARLIMS enterprise tree
+  const fileDecorationProvider = new EnterpriseFileDecorationProvider();
+  vscode.window.registerFileDecorationProvider(fileDecorationProvider);
+
+  // execute the STARLIMS.Save command when a document is saved
+  vscode.workspace.onDidSaveTextDocument(
+    async (document: vscode.TextDocument) => {
+      // check if the document is in the configured workspace
+      if (rootPath && document.uri.fsPath.startsWith(rootPath)) {
+        vscode.commands.executeCommand("STARLIMS.Save", document.uri);
+      }
+    }
+  );
+
+  // this command activates the extension
+  vscode.commands.registerCommand("STARLIMS.Connect", () => {});
+
+  // register the selectEnterpriseItem command
+  vscode.commands.registerCommand(
+    "STARLIMS.selectEnterpriseItem",
+    async (item: TreeEnterpriseItem) => {
+      // check if item is TreeEnterpriseItem
+      if (!(item instanceof TreeEnterpriseItem)) {
+        // if not, get the item from the tree data provider
+        item = enterpriseProvider.getTreeItemForDocument(
+          item
+        ) as TreeEnterpriseItem;
+      }
+
+      // set the selected item
+      selectedItem = item;
+
+      // open leaf nodes only
+      if (item.collapsibleState !== vscode.TreeItemCollapsibleState.None) {
+        return;
+      }
+
+      // check if the item is already open, switch the tab if it is
+      const openDocument = vscode.workspace.textDocuments.find(
+        (doc) => doc.uri.fsPath.toLowerCase() === item.filePath?.toLowerCase()
+      );
+      if (openDocument) {
+        // reload document, if it is a log file
+        if (openDocument.uri.toString().endsWith(".log")) {
+          // get the remote URI
+          const remoteUri = enterpriseService.getEnterpriseItemUri(
+            item.uri,
+            rootPath!
+          );
+
+          // update local copy
+          await enterpriseService.getLocalCopy(remoteUri, rootPath!);
+
+          // show the document
+          await vscode.window.showTextDocument(openDocument);
+
+          // scroll to bottom of document
+          enterpriseService.scrollToBottom();
+        } else {
+          // other file types, just show the document
+          await vscode.window.showTextDocument(openDocument);
+        }
+      } else {
+        // get local copy of the item
+        const localFilePath = await enterpriseService.getLocalCopy(
+          item.uri,
+          rootPath!
+        );
+
+        // open the file locally
+        if (localFilePath) {
+          item.filePath = localFilePath;
+          let localUri: vscode.Uri = vscode.Uri.file(localFilePath);
+          await vscode.window.showTextDocument(localUri, { preview: false });
+
+          // scroll to bottom of log files
+          if (localUri.toString().endsWith(".log")) {
+            enterpriseService.scrollToBottom();
+          }
+        }
+      }
+    }
+  );
+
+  // register the GetLocal command handler
+  vscode.commands.registerCommand(
+    "STARLIMS.GetLocal",
+    async (item: TreeEnterpriseItem | any) => {
+      // get local copy of the item
+      const localFilePath = await enterpriseService.getLocalCopy(
+        item.uri ||
+          (item.path
+            ? item.path.slice(0, item.path.lastIndexOf("."))
+            : undefined),
+        rootPath!
+      );
+      if (localFilePath) {
+        let uri: vscode.Uri = vscode.Uri.file(localFilePath);
+        vscode.window.showTextDocument(uri);
+      }
+    }
+  );
+
+  // register the RunScript command handler
+  vscode.commands.registerCommand(
+    "STARLIMS.RunScript",
+    async (item: TreeEnterpriseItem | any) => {
+      let remoteUri: string = "";
+      if (item instanceof TreeEnterpriseItem) {
+        remoteUri = item.uri;
+      } else {
+        const uri = item.path
+          ? item.path.slice(0, item.path.lastIndexOf("."))
+          : undefined;
+        if (config.has("rootPath")) {
+          const rootPath: string = path.join(
+            config.get("rootPath") as string,
+            SLVSCODE_FOLDER
+          );
+          
+          let remotePath = uri.slice(uri.lastIndexOf(SLVSCODE_FOLDER) + SLVSCODE_FOLDER.length);
+          remoteUri = vscode.Uri.parse(`starlims://${remotePath}`).toString();
+        }
+      }
+
+      outputChannel.appendLine(
+        `${new Date().toLocaleString()} Executing remote script at URI: ${remoteUri}`
+      );
+      const result = await enterpriseService.runScript(remoteUri.toString());
+      if (result) {
+        outputChannel.appendLine(result);
+        outputChannel.show();
+      }
+    }
+  );
+
+  // register the remote compare command
+  vscode.commands.registerCommand(
+    "STARLIMS.Compare",
+    async (uri: vscode.Uri) => {
+      // command executed on the file tree
+      let localUri = uri;
+      if (!localUri) {
+        // if not, compare with the open document
+        let editor = vscode.window.activeTextEditor;
+        if (editor) {
+          localUri = editor.document.uri;
+        }
+      }
+
+      if (localUri) {
+        if (config.has("rootPath")) {
+          const rootPath: string = path.join(
+            config.get("rootPath") as string,
+            SLVSCODE_FOLDER
+          );
+          let remotePath = localUri.path.slice(rootPath.length);
+          let remoteUri = vscode.Uri.parse(`starlims://${remotePath}`);
+          vscode.commands.executeCommand("vscode.diff", remoteUri, localUri);
+        } else {
+          vscode.window.showErrorMessage(
+            "STARLIMS: Working folder not found, open a workspace folder an try again."
+          );
+        }
+      }
+    }
+  );
+
+  // register the checkout command
+  vscode.commands.registerCommand(
+    "STARLIMS.Checkout",
+    async (item: TreeEnterpriseItem) => {
+      let bSuccess = await enterpriseService.CheckOut(item.uri);
+      if (bSuccess) {
+        item.checkedOutBy = user;
+        enterpriseProvider.refresh();
+
+        // execute getlocal command
+        vscode.commands.executeCommand("STARLIMS.GetLocal", item);
+      }
+    }
+  );
+
+  // register the check in command
+  vscode.commands.registerCommand(
+    "STARLIMS.Checkin",
+    async (item: TreeEnterpriseItem) => {
+      let checkinReason: string =
+        (await vscode.window.showInputBox({
+          prompt: "Enter checkin reason",
+          ignoreFocusOut: true,
+        })) || "Checked in from VSCode";
+
+      let bSuccess = await enterpriseService.CheckIn(item.uri, checkinReason);
+      if (bSuccess) {
+        item.checkedOutBy = "";
+        enterpriseProvider.refresh();
+      }
+    }
+  );
+
+  // register the refresh command
+  vscode.commands.registerCommand(
+    "STARLIMS.Refresh",
+    async (item: TreeEnterpriseItem) => {
+      enterpriseProvider.refresh();
+    }
+  );
+
+  // register the showTreeView command
+  vscode.commands.registerCommand(
+    "STARLIMS.ShowTreeView",
+    async (item: TreeEnterpriseItem) => {
+      enterpriseProvider.refresh();
+    }
+  );
+  // register the save file command
+  vscode.commands.registerCommand(
+    "STARLIMS.Save",
+    async (item: TreeEnterpriseItem) => {
+      const rootPath: string = path.join(
+        config.get("rootPath") as string,
+        SLVSCODE_FOLDER
+      );
+      const editor = vscode.window.activeTextEditor;
+
+      if (editor && rootPath) {
+        var localUri = editor.document.uri;
+        if (localUri) {
+          let remotePath = localUri.path.slice(rootPath.length + 1);
+          console.log("Saving remote file: " + remotePath);
+          enterpriseService.saveEnterpriseItemCode(remotePath, editor.document.getText());
+        }
+      }
+    }
+  );
+
+  // register the clear log command
+  vscode.commands.registerCommand("STARLIMS.ClearLog",
+    async (item: TreeEnterpriseItem) => {
+      // ask for confirmation
+      const confirm = await vscode.window.showWarningMessage(
+        `Are you sure you want to clear the log for ${item.label}?`,
+        { modal: true },
+        "Yes"
+      );
+      if (confirm !== "Yes") {
+        return;
+      }
+      enterpriseService.clearLog(item.uri);
+    }
+  );
+
+  // register the search command
+  vscode.commands.registerCommand("STARLIMS.Search",
+    async (item: TreeEnterpriseItem) => {
+      // ask for search text
+      const itemName = await vscode.window.showInputBox({
+        prompt: "Enter search text",
+        ignoreFocusOut: true
+      });
+      if (!itemName) {
+        return;
+      }
+      await enterpriseProvider.search(itemName);
+    }
+  );
+
+  // register the open form command
+  vscode.commands.registerCommand("STARLIMS.OpenForm",
+    async (item: TreeEnterpriseItem) => {
+      if (item.guid === undefined) {
+        return;
+      }
+      // open form in default browser
+      const formUrl = `${config.url}starthtml.lims?FormId=${item.guid.toLowerCase()}&Debug=true`;
+      vscode.env.openExternal(vscode.Uri.parse(formUrl));
+    }
+  );
+
+  // register the add item command
+  vscode.commands.registerCommand("STARLIMS.Add",
+    async (item: TreeEnterpriseItem) => {
+      // check if a folder has been selected
+      if (selectedItem === undefined) {
+        vscode.window.showErrorMessage("Please select a folder to add the item to.");
+        return;
+      }
+
+      // get item type from uri
+      let aUri = selectedItem.uri.split("/");
+
+      // last part of the uri should be the item type
+      let root = aUri[1];
+      let categoryName = aUri.length > 2 ? aUri[2] : "N/A";
+      let appName = aUri.length > 3 ? aUri[3] : "N/A";
+      let selectedItemType = aUri.length > 0 ? aUri[aUri.length - 1] : "N/A";
+      let itemType;
+      let itemTypeName;
+      let itemLanguage;
+
+      // check if the item type is valid
+      if (root === "Applications") {
+        // add application category
+        if (categoryName === "N/A") {
+          itemType = "APPCATEGORY";
+          itemTypeName = "Application Category";
+          itemLanguage = "N/A";
+        }
+        // add application to category
+        else if (appName === "N/A") {
+          itemType = "APP";
+          itemTypeName = "Application";
+          itemLanguage = "N/A";
+        }
+        // add item to application
+        else {
+          // check if the selected item is a valid folder
+          if (!["XFDForms", "HTMLForms", "ServerScripts", "ClientScripts", "DataSources"].includes(selectedItemType)) {
+            vscode.window.showErrorMessage("Cannot add item here! Please select a valid folder to add the item to.");
+            return;
+          }
+
+          switch (selectedItemType) {
+            case "HTMLForms":
+              itemType = "HTMLFORMXML";
+              itemTypeName = "HTML Form";
+              itemLanguage = "XML";
+              break;
+
+            case "XFDForms":
+              itemType = "XFDFORMXML";
+              itemTypeName = "XFD Form";
+              itemLanguage = "XML";
+              break;
+
+            case "ServerScripts":
+              itemType = "APPSS";
+              itemTypeName = "App Server Script";
+              itemLanguage = "SSL";
+              break;
+
+            case "ClientScripts":
+              itemType = "APPCS";
+              itemTypeName = "App Client Script";
+              itemLanguage = "JS";
+              break;
+
+            case "DataSources":
+              itemType = "APPDS";
+              itemTypeName = "App Data Source";
+
+              // ask for data source language
+              itemLanguage = await vscode.window.showQuickPick(
+                ["SSL", "SQL"],
+                {
+                  placeHolder: "Select Data Source language",
+                  ignoreFocusOut: true
+                }
+              );
+              break;
+          }
+        }
+      }
+      // add global script item
+      else {
+        if (aUri.length > 3) {
+          vscode.window.showErrorMessage("Please select a valid folder to add the item to.");
+          return;
+        }
+
+        appName = "N/A";
+
+        switch (root) {
+          case "ServerScripts":
+            if (root === selectedItemType) {
+              itemType = "SSCAT";
+              itemTypeName = "Server Script Category";
+              itemLanguage = "N/A";
+            }
+            else {
+              itemType = "SS";
+              itemTypeName = "Server Script";
+              itemLanguage = "SSL";
+            }
+            break;
+
+          case "ClientScripts":
+            if (root === selectedItemType) {
+              itemType = "CSCAT";
+              itemTypeName = "Client Script Category";
+              itemLanguage = "N/A";
+            }
+            else {
+              itemType = "CS";
+              itemTypeName = "Client Script";
+              itemLanguage = "JS";
+            }
+            break;
+
+          case "DataSources":
+            if (root === selectedItemType) {
+              itemType = "DSCAT";
+              itemTypeName = "Data Source Category";
+              itemLanguage = "N/A";
+              categoryName = "Data Sources";
+            }
+            else {
+              itemType = "DS";
+              itemTypeName = "Data Source";
+              categoryName = selectedItemType;
+
+              // ask for data source language
+              itemLanguage = await vscode.window.showQuickPick(
+                ["SSL", "SQL"],
+                {
+                  placeHolder: "Select Data Source language",
+                  ignoreFocusOut: true
+                });
+            }
+            break;
+
+          default:
+            return;
+        }
+      }
+
+      // abort if no language defined
+      if (!itemLanguage) {
+        return;
+      }
+
+      // ask for item name
+      const itemName = await vscode.window.showInputBox({
+        prompt: `Enter name for new ${itemTypeName}`,
+        ignoreFocusOut: true
+      });
+
+      // abort if mandatory arguments are missing
+      if (!itemName || !itemType || !itemLanguage || !categoryName || !appName) {
+        return;
+      }
+
+      // create the item
+      var sReturn = await enterpriseService.addItem(itemName, itemType, itemLanguage, categoryName, appName);
+      
+      if (sReturn.length > 0) {
+        enterpriseProvider.refresh();
+
+        // wait for the tree to refresh
+        await new Promise(resolve => setTimeout(resolve, 1000));
+
+        // open newly created item (works only if section is expanded)
+        var sUri = `/${root}/${categoryName}/${appName}/${selectedItemType}/${itemName}`;
+        var newItem = await enterpriseProvider.getTreeItemByUri(sUri);
+        if(newItem !== undefined) {
+          vscode.commands.executeCommand("STARLIMS.selectEnterpriseItem", newItem);
+        }
+      }
+    }
+  );
+
+  // register the delete item command
+  vscode.commands.registerCommand("STARLIMS.Delete",
+    async (item: TreeEnterpriseItem) => {
+      if (selectedItem === undefined) {
+        vscode.window.showErrorMessage("Please select an item to delete.");
+        return;
+      }
+      if(selectedItem.type === EnterpriseItemType.EnterpriseCategory) {
+        vscode.window.showErrorMessage("Enterprise Categories cannot be deleted.");
+        return;
+      }
+      if(selectedItem.type === EnterpriseItemType.ServerLog) {
+        vscode.window.showErrorMessage("Server Logs cannot be deleted.");
+        return;
+      }
+
+      // ask for confirmation
+      const confirm = await vscode.window.showWarningMessage(
+        `Are you sure you want to delete ${selectedItem.label}?`,
+        { modal: true },
+        "Yes"
+      );
+      if (confirm !== "Yes") {
+        return;
+      }
+
+      // delete the item
+      var bSuccess = await enterpriseService.deleteItem(selectedItem.uri);
+      if (bSuccess) {
+        // close open document
+        const openDocument = vscode.workspace.textDocuments.find(
+            (doc) => selectedItem !== undefined && doc.uri.fsPath.toLowerCase() === selectedItem.filePath?.toLowerCase()
+        );
+        if (openDocument) {
+          vscode.window.showTextDocument(openDocument).then(() => {
+            vscode.commands.executeCommand("workbench.action.closeActiveEditor");
+          });
+        }
+        selectedItem = undefined;
+        enterpriseProvider.refresh();
+      }
+    }
+  );
+  
+  // show connection message
+    vscode.commands.registerCommand(
+    "STARLIMS.RunDataSource",
+    async (item: TreeEnterpriseItem | any) => {
+      let remoteUri: string = "";
+      if (item instanceof TreeEnterpriseItem) {
+        remoteUri = item.uri;
+      } else {
+        const uri = item.path
+          ? item.path.slice(0, item.path.lastIndexOf("."))
+          : undefined;
+        if (config.has("rootPath")) {
+          const rootPath: string = path.join(
+            config.get("rootPath") as string,
+            SLVSCODE_FOLDER
+          );
+          let remotePath = uri.slice(uri.lastIndexOf(SLVSCODE_FOLDER) + SLVSCODE_FOLDER.length);
+          remoteUri = vscode.Uri.parse(`starlims://${remotePath}`).toString();
+        }
+      }
+
+      outputChannel.appendLine(
+        `${new Date().toLocaleString()} Executing remote data source at URI: ${remoteUri}`
+      );
+      const result = await enterpriseService.runScript(remoteUri);
+      if (result) {
+        outputChannel.appendLine(JSON.stringify(JSON.parse(result), null, 2));
+        outputChannel.show();
+        DataViewPanel.render(context.extensionUri, {
+          name: remoteUri.toString(),
+          data: result,
+        });
+      }
+    }
+  );
+
+  vscode.window.showInformationMessage(
+    `Connected to STARLIMS on ${config.url}.`
+  );
+}
+
+// this method is called when your extension is deactivated
+export function deactivate() {}