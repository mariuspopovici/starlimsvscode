--- conflicted
+++ resolved
@@ -117,8 +117,5 @@
 - View checked out items, check in pending, undo check out, view checked out items from all uses, refresh checked out items tree
 - Global search / full text search in code items
 - View and edit form resources
-<<<<<<< HEAD
 - Check out forms in different languages
-=======
->>>>>>> 104af452
 - Misc. bug fixes